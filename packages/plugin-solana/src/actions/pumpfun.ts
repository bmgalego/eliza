--- conflicted
+++ resolved
@@ -387,18 +387,10 @@
         const slippage = "2000";
         try {
             // Get private key from settings and create deployer keypair
-<<<<<<< HEAD
-            const privateKeyString =
-                runtime.getSetting("SOLANA_PRIVATE_KEY") ??
-                runtime.getSetting("WALLET_PRIVATE_KEY");
-            const secretKey = bs58.decode(privateKeyString!);
-            const deployerKeypair = Keypair.fromSecretKey(secretKey);
-=======
             const { keypair: deployerKeypair } = await getWalletKey(
                 runtime,
                 true
             );
->>>>>>> 81d02732
 
             // Generate new mint keypair
             const mintKeypair = Keypair.generate();
@@ -413,7 +405,7 @@
                 wsEndpoint: settings.RPC_URL!.replace("https", "wss"),
             });
 
-            const wallet = new Wallet(deployerKeypair);
+            const wallet = new Wallet(deployerKeypair!);
             const provider = new AnchorProvider(connection, wallet, {
                 commitment: "finalized",
             });
@@ -431,7 +423,7 @@
 
             console.log("Executing create and buy transaction...");
             const result = await createAndBuyToken({
-                deployer: deployerKeypair,
+                deployer: deployerKeypair!,
                 mint: mintKeypair,
                 tokenMetadata: fullTokenMetadata,
                 buyAmountSol: BigInt(lamports),
