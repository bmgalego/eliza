--- conflicted
+++ resolved
@@ -68,33 +68,19 @@
                 runtime.getSetting("RPC_URL") as string
             );
 
-<<<<<<< HEAD
-            const authority = Keypair.fromSecretKey(
-                Uint8Array.from(
-                    Buffer.from(
-                        runtime.getSetting("SOLANA_PRIVATE_KEY") ??
-                            runtime.getSetting("WALLET_PRIVATE_KEY")!, // should be the authority private key
-                        "base64"
-                    )
-                )
-            );
+            const { keypair: authority } = await getWalletKey(runtime, true);
 
             const daoMint = new PublicKey(runtime.getSetting("DAO_MINT")!); // DAO mint address
-=======
-            const { keypair: authority } = await getWalletKey(runtime, true);
-
-            const daoMint = new PublicKey(runtime.getSetting("DAO_MINT")); // DAO mint address
->>>>>>> 81d02732
 
             // Derive PDAs
             const [statePDA] = await PublicKey.findProgramAddress(
                 [Buffer.from("state"), daoMint.toBuffer()],
-                authority.publicKey
+                authority!.publicKey
             );
 
             const [walletPDA] = await PublicKey.findProgramAddress(
                 [Buffer.from("wallet"), daoMint.toBuffer()],
-                authority.publicKey
+                authority!.publicKey
             );
 
             const quoteData = await getQuote(
@@ -117,14 +103,14 @@
             const instructionData = Buffer.from(
                 JSON.stringify({
                     quote: quoteData.data,
-                    userPublicKey: authority.publicKey.toString(),
+                    userPublicKey: authority!.publicKey.toString(),
                     wrapAndUnwrapSol: true,
                 })
             );
 
             const txid = await invokeSwapDao(
                 connection,
-                authority,
+                authority!,
                 statePDA,
                 walletPDA,
                 instructionData
