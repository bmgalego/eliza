import { TrustScoreDatabase, TokenPerformance } from "@ai16z/plugin-trustdb";
import { IAgentRuntime } from "@ai16z/eliza";
import * as amqp from "amqplib";
<<<<<<< HEAD
import { Sonar, TrustScoreBeClient } from "../clients.ts";
import { TrustScoreManager } from "./trustScoreProvider.ts";
import { SellDecision } from "../types.ts";
=======
import { ProcessedTokenData } from "../types/token.ts";
import { getWalletKey } from "../keypairUtils.ts";

interface SellDetails {
    sell_amount: number;
    sell_recommender_id: string | null;
}
>>>>>>> 81d02732

export class SimulationSellingService {
    private readonly trustManager: TrustScoreManager;
    private readonly trustScoreDb: TrustScoreDatabase;

    private amqpConnection: amqp.Connection;
    private amqpChannel: amqp.Channel;

    private readonly backend?: TrustScoreBeClient;
    private readonly sonar?: Sonar;

    private runningProcesses: Set<string> = new Set();
    private wallet_address: string;

    constructor(
        runtime: IAgentRuntime,
        trustManager: TrustScoreManager,
        trustScoreDb: TrustScoreDatabase,
        backend?: TrustScoreBeClient,
        sonar?: Sonar
    ) {
        this.trustManager = trustManager;
        this.trustScoreDb = trustScoreDb;

<<<<<<< HEAD
        this.backend = backend;
        this.sonar = sonar;
        this.wallet_address = runtime.getSetting("WALLET_PUBLIC_KEY")!;

        this.initializeRabbitMQ(runtime.getSetting("AMQP_URL")!);
    }

    public async startService() {
        // starting the service
        console.log("Starting SellingService...");
        await this.startListeners();
    }

    public async startListeners() {
        // scanning recommendations and selling
        console.log("Scanning for token performances...");
        const tokenPerformances =
            await this.trustScoreDb.getAllTokenPerformancesWithBalance();

        await this.processTokenPerformances(
            tokenPerformances,
            this.wallet_address
=======
        this.connection = new Connection(runtime.getSetting("RPC_URL"));
        this.initializeWalletProvider();
        this.baseMint = new PublicKey(
            runtime.getSetting("BASE_MINT") ||
                "So11111111111111111111111111111111111111112"
>>>>>>> 81d02732
        );
    }

    /**
     * Initializes the RabbitMQ connection and starts consuming messages.
     * @param amqpUrl The RabbitMQ server URL.
     */
    private async initializeRabbitMQ(amqpUrl: string) {
        try {
            // this.amqpConnection = await amqp.connect(amqpUrl);
            // this.amqpChannel = await this.amqpConnection.createChannel();
            // console.log("Connected to RabbitMQ");
            // // Start consuming messages
            // this.consumeMessages();
        } catch (error) {
            console.error("Failed to connect to RabbitMQ:", error);
        }
    }

    /**
     * Sets up the consumer for the specified RabbitMQ queue.
     */
    private async consumeMessages() {
        const queue = "process_eliza_simulation";
        await this.amqpChannel.assertQueue(queue, { durable: true });
        this.amqpChannel.consume(
            queue,
            (msg) => {
                if (msg !== null) {
                    const content = msg.content.toString();
                    this.processMessage(content);
                    this.amqpChannel.ack(msg);
                }
            },
            { noAck: false }
        );
        console.log(`Listening for messages on queue: ${queue}`);
    }

    /**
     * Processes incoming messages from RabbitMQ.
     * @param message The message content as a string.
     */
    private async processMessage(message: string) {
        try {
            const { tokenAddress, amount, sell_recommender_id } =
                JSON.parse(message);

            console.log(
                `Received message for token ${tokenAddress} to sell ${amount}`
            );

            // todo: update token performance?
            const tokenPerformance =
                await this.trustScoreDb.getTokenPerformance(tokenAddress);

            if (!tokenPerformance) return;

            const recomender = await this.trustManager.getOrCreateRecommender({
                id: sell_recommender_id,
                address: sell_recommender_id,
            });

            const decision: SellDecision = {
                tokenPerformance: tokenPerformance,
                amountToSell: amount,
                recommender: recomender,
            };

            // Execute the sell
            await this.executeSellDecision(decision);

            // Remove from running processes after completion
            this.runningProcesses.delete(tokenAddress);
        } catch (error) {
            console.error("Error processing message:", error);
        }
    }

    /**
     * Executes a single sell decision.
     * @param decision The sell decision containing token performance and amount to sell.
     */
    private async executeSellDecision(decision: SellDecision) {
        const { tokenPerformance, amountToSell } = decision;
        const { tokenAddress } = tokenPerformance;

        try {
            console.log(
                `Executing sell for token ${tokenPerformance.symbol}: ${amountToSell}`
            );

            // Update the sell details

            const recommender = await this.trustManager.getOrCreateRecommender(
                decision.recommender
            );

            // Update sell details in the database
            const sellDetailsData = await this.trustManager.updateSellDetails({
                tokenAddress,
                amount: amountToSell,
                recommender,
                timestamp: new Date().toISOString(),
                isSimulation: true,
            });

            console.log("Sell order executed successfully", sellDetailsData);

            // check if balance is zero and remove token from running processes
            const balance =
                await this.trustScoreDb.getTokenBalance(tokenAddress);

            if (balance === 0) {
                this.runningProcesses.delete(tokenAddress);
            }
            // stop the process in the sonar backend
            await this.sonar?.stopProcess(tokenAddress);
        } catch (error) {
            console.error(
                `Error executing sell for token ${tokenAddress}:`,
                error
            );
        }
    }

<<<<<<< HEAD
    private async processTokenPerformances(
        tokenPerformances: TokenPerformance[],
        wallet_address: string
    ) {
=======
    /**
     * Derives the public key based on the TEE (Trusted Execution Environment) mode and initializes the wallet provider.
     * If TEE mode is enabled, derives a keypair using the DeriveKeyProvider with the wallet secret salt and agent ID.
     * If TEE mode is disabled, uses the provided Solana public key or wallet public key from settings.
     */
    private async initializeWalletProvider(): Promise<void> {
        const { publicKey } = await getWalletKey(this.runtime, false);

        this.walletProvider = new WalletProvider(this.connection, publicKey);
    }

    public async startService() {
        // starting the service
        console.log("Starting SellingService...");
        await this.startListeners();
    }

    public async startListeners() {
        // scanning recommendations and selling
        console.log("Scanning for token performances...");
        const tokenPerformances =
            await this.trustScoreDb.getAllTokenPerformancesWithBalance();

        await this.processTokenPerformances(tokenPerformances);
    }

    private processTokenPerformances(tokenPerformances: TokenPerformance[]) {
>>>>>>> 81d02732
        //  To Do: logic when to sell and how much
        console.log("Deciding when to sell and how much...");
        const runningProcesses = this.runningProcesses;
        // remove running processes from tokenPerformances
        tokenPerformances = tokenPerformances.filter(
            (tp) => !runningProcesses.has(tp.tokenAddress)
        );

        // start the process in the sonar backend
        await Promise.all(
            tokenPerformances.map(async (tokenPerformance) => {
                // // eslint-disable-next-line @typescript-eslint/no-unused-vars
                // const tokenProvider = new TokenProvider(
                //     tokenPerformance.tokenAddress,
                //     this.runtime.cacheManager
                // );
                // const shouldTrade = await tokenProvider.shouldTradeToken();
                // if (shouldTrade) {
                const [tokenRecommendation] =
                    await this.trustScoreDb.getRecommendationsByToken(
                        tokenPerformance.tokenAddress
                    );

                const process = await this.sonar?.startProcess(
                    tokenPerformance.tokenAddress,
                    tokenPerformance.balance,
                    true,
                    tokenRecommendation.recommenderId,
                    tokenPerformance.initialMarketCap,
                    wallet_address
                );

                if (process) {
                    this.runningProcesses.add(tokenPerformance.tokenAddress);
                }
                // }
            })
        );
    }

    public async processTokenPerformance(
        tokenAddress: string,
        recommenderId: string,
        walletAddress: string
    ) {
        try {
            const runningProcesses = this.runningProcesses;
            // check if token is already being processed
            if (runningProcesses.has(tokenAddress)) {
                console.log(`Token ${tokenAddress} is already being processed`);
                return;
            }
            const tokenPerformance =
                await this.trustScoreDb.getTokenPerformance(tokenAddress);

            if (!tokenPerformance) return;

            const process = await this.sonar?.startProcess(
                tokenAddress,
                tokenPerformance.balance,
                true,
                recommenderId,
                tokenPerformance.initialMarketCap,
                walletAddress
            );

            if (process) {
                this.runningProcesses.add(tokenAddress);
            }
        } catch (error) {
            console.error(
                `Error getting token performance for token ${tokenAddress}:`,
                error
            );
        }
    }
}<|MERGE_RESOLUTION|>--- conflicted
+++ resolved
@@ -1,32 +1,24 @@
 import { TrustScoreDatabase, TokenPerformance } from "@ai16z/plugin-trustdb";
 import { IAgentRuntime } from "@ai16z/eliza";
 import * as amqp from "amqplib";
-<<<<<<< HEAD
 import { Sonar, TrustScoreBeClient } from "../clients.ts";
 import { TrustScoreManager } from "./trustScoreProvider.ts";
 import { SellDecision } from "../types.ts";
-=======
-import { ProcessedTokenData } from "../types/token.ts";
-import { getWalletKey } from "../keypairUtils.ts";
-
-interface SellDetails {
-    sell_amount: number;
-    sell_recommender_id: string | null;
-}
->>>>>>> 81d02732
+import { WalletProvider } from "./wallet.ts";
 
 export class SimulationSellingService {
     private readonly trustManager: TrustScoreManager;
     private readonly trustScoreDb: TrustScoreDatabase;
 
-    private amqpConnection: amqp.Connection;
-    private amqpChannel: amqp.Channel;
-
     private readonly backend?: TrustScoreBeClient;
     private readonly sonar?: Sonar;
 
+    private amqpConnection?: amqp.Connection;
+    private amqpChannel?: amqp.Channel;
+
     private runningProcesses: Set<string> = new Set();
-    private wallet_address: string;
+
+    private wallet: WalletProvider;
 
     constructor(
         runtime: IAgentRuntime,
@@ -38,12 +30,14 @@
         this.trustManager = trustManager;
         this.trustScoreDb = trustScoreDb;
 
-<<<<<<< HEAD
         this.backend = backend;
         this.sonar = sonar;
-        this.wallet_address = runtime.getSetting("WALLET_PUBLIC_KEY")!;
-
-        this.initializeRabbitMQ(runtime.getSetting("AMQP_URL")!);
+
+        this.wallet = WalletProvider.createFromRuntime(runtime);
+
+        const amqpUrl = runtime.getSetting("AMQP_URL") ?? undefined;
+        if (amqpUrl) this.initializeRabbitMQ(amqpUrl);
+        // this.runtime = runtime;
     }
 
     public async startService() {
@@ -60,14 +54,7 @@
 
         await this.processTokenPerformances(
             tokenPerformances,
-            this.wallet_address
-=======
-        this.connection = new Connection(runtime.getSetting("RPC_URL"));
-        this.initializeWalletProvider();
-        this.baseMint = new PublicKey(
-            runtime.getSetting("BASE_MINT") ||
-                "So11111111111111111111111111111111111111112"
->>>>>>> 81d02732
+            this.wallet.publicKey.toBase58()
         );
     }
 
@@ -77,11 +64,11 @@
      */
     private async initializeRabbitMQ(amqpUrl: string) {
         try {
-            // this.amqpConnection = await amqp.connect(amqpUrl);
-            // this.amqpChannel = await this.amqpConnection.createChannel();
-            // console.log("Connected to RabbitMQ");
-            // // Start consuming messages
-            // this.consumeMessages();
+            this.amqpConnection = await amqp.connect(amqpUrl);
+            this.amqpChannel = await this.amqpConnection.createChannel();
+            console.log("Connected to RabbitMQ");
+            // Start consuming messages
+            this.consumeMessages();
         } catch (error) {
             console.error("Failed to connect to RabbitMQ:", error);
         }
@@ -194,40 +181,10 @@
         }
     }
 
-<<<<<<< HEAD
     private async processTokenPerformances(
         tokenPerformances: TokenPerformance[],
-        wallet_address: string
+        walletAddress: string
     ) {
-=======
-    /**
-     * Derives the public key based on the TEE (Trusted Execution Environment) mode and initializes the wallet provider.
-     * If TEE mode is enabled, derives a keypair using the DeriveKeyProvider with the wallet secret salt and agent ID.
-     * If TEE mode is disabled, uses the provided Solana public key or wallet public key from settings.
-     */
-    private async initializeWalletProvider(): Promise<void> {
-        const { publicKey } = await getWalletKey(this.runtime, false);
-
-        this.walletProvider = new WalletProvider(this.connection, publicKey);
-    }
-
-    public async startService() {
-        // starting the service
-        console.log("Starting SellingService...");
-        await this.startListeners();
-    }
-
-    public async startListeners() {
-        // scanning recommendations and selling
-        console.log("Scanning for token performances...");
-        const tokenPerformances =
-            await this.trustScoreDb.getAllTokenPerformancesWithBalance();
-
-        await this.processTokenPerformances(tokenPerformances);
-    }
-
-    private processTokenPerformances(tokenPerformances: TokenPerformance[]) {
->>>>>>> 81d02732
         //  To Do: logic when to sell and how much
         console.log("Deciding when to sell and how much...");
         const runningProcesses = this.runningProcesses;
@@ -239,13 +196,6 @@
         // start the process in the sonar backend
         await Promise.all(
             tokenPerformances.map(async (tokenPerformance) => {
-                // // eslint-disable-next-line @typescript-eslint/no-unused-vars
-                // const tokenProvider = new TokenProvider(
-                //     tokenPerformance.tokenAddress,
-                //     this.runtime.cacheManager
-                // );
-                // const shouldTrade = await tokenProvider.shouldTradeToken();
-                // if (shouldTrade) {
                 const [tokenRecommendation] =
                     await this.trustScoreDb.getRecommendationsByToken(
                         tokenPerformance.tokenAddress
@@ -257,7 +207,7 @@
                     true,
                     tokenRecommendation.recommenderId,
                     tokenPerformance.initialMarketCap,
-                    wallet_address
+                    walletAddress
                 );
 
                 if (process) {
