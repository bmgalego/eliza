import {
    getGoals,
    formatGoalsAsString,
    updateGoal,
    createGoal,
} from "../goals";
import {
    type Goal,
    type IAgentRuntime,
    type UUID,
    Action,
    GoalStatus,
    HandlerCallback,
    IMemoryManager,
    Memory,
    ModelProviderName,
    Service,
    ServiceType,
    State,
} from "../types";

import { describe, test, expect, beforeEach, vi } from 'vitest';

// Mock the database adapter
<<<<<<< HEAD
const mockDatabaseAdapter = {
    getGoals: vi.fn(),
    updateGoal: vi.fn(),
    createGoal: vi.fn(),
=======
export const mockDatabaseAdapter = {
    getGoals: jest.fn(),
    updateGoal: jest.fn(),
    createGoal: jest.fn(),
>>>>>>> 5fa21841
};
const services = new Map<ServiceType, Service>();
// Mock the runtime
export const mockRuntime: IAgentRuntime = {
    databaseAdapter: mockDatabaseAdapter as any,
    agentId: "qweqew-qweqwe-qweqwe-qweqwe-qweeqw",
    serverUrl: "",
    token: "",
    modelProvider: ModelProviderName.OPENAI,
    character: {
        id: "qweqew-qweqwe-qweqwe-qweqwe-qweeqw",
        name: "",
        system: "",
        modelProvider: ModelProviderName.OPENAI,
        modelEndpointOverride: "",
        templates: {},
        bio: "",
        lore: [],
        messageExamples: [],
        postExamples: [],
        people: [],
        topics: [],
        adjectives: [],
        knowledge: [],
        clients: [],
        plugins: [],
        settings: {
            secrets: {},
            voice: {
                model: "",
                url: "",
            },
            model: "",
            embeddingModel: "",
        },
        clientConfig: {
            discord: {
                shouldIgnoreBotMessages: false,
                shouldIgnoreDirectMessages: false,
            },
            telegram: {
                shouldIgnoreBotMessages: false,
                shouldIgnoreDirectMessages: false,
            },
        },
        style: {
            all: [],
            chat: [],
            post: [],
        },
    },
    providers: [],
    actions: [],
    evaluators: [],
    messageManager: undefined,
    descriptionManager: undefined,
    loreManager: undefined,
    services: undefined,
    registerMemoryManager: function (_manager: IMemoryManager): void {
        throw new Error("Function not implemented.");
    },
    getMemoryManager: function (_name: string): IMemoryManager | null {
        throw new Error("Function not implemented.");
    },
    registerService: function (service: Service): void {
        services.set(service.serviceType, service);
    },
    getSetting: function (_key: string): string | null {
        throw new Error("Function not implemented.");
    },
    getConversationLength: function (): number {
        throw new Error("Function not implemented.");
    },
    processActions: function (
        _message: Memory,
        _responses: Memory[],
        _state?: State,
        _callback?: HandlerCallback
    ): Promise<void> {
        throw new Error("Function not implemented.");
    },
    evaluate: function (
        _message: Memory,
        _state?: State,
        _didRespond?: boolean
    ): Promise<string[]> {
        throw new Error("Function not implemented.");
    },
    ensureParticipantExists: function (
        _userId: UUID,
        _roomId: UUID
    ): Promise<void> {
        throw new Error("Function not implemented.");
    },
    ensureUserExists: function (
        _userId: UUID,
        _userName: string | null,
        _name: string | null,
        _source: string | null
    ): Promise<void> {
        throw new Error("Function not implemented.");
    },
    registerAction: function (_action: Action): void {
        throw new Error("Function not implemented.");
    },
    ensureConnection: function (
        _userId: UUID,
        _roomId: UUID,
        _userName?: string,
        _userScreenName?: string,
        _source?: string
    ): Promise<void> {
        throw new Error("Function not implemented.");
    },
    ensureParticipantInRoom: function (
        _userId: UUID,
        _roomId: UUID
    ): Promise<void> {
        throw new Error("Function not implemented.");
    },
    ensureRoomExists: function (_roomId: UUID): Promise<void> {
        throw new Error("Function not implemented.");
    },
    composeState: function (
        _message: Memory,
        _additionalKeys?: { [key: string]: unknown }
    ): Promise<State> {
        throw new Error("Function not implemented.");
    },
    updateRecentMessageState: function (_state: State): Promise<State> {
        throw new Error("Function not implemented.");
    },
    getService: function <T extends Service>(
        serviceType: ServiceType
    ): T | null {
        return (services.get(serviceType) as T) || null;
    },
};

// Sample data
const sampleGoal: Goal = {
    id: "goal-id" as UUID,
    name: "Test Goal",
    roomId: "room-id" as UUID,
    userId: "user-id" as UUID,
    objectives: [
        { description: "Objective 1", completed: false },
        { description: "Objective 2", completed: true },
    ],
    status: GoalStatus.IN_PROGRESS,
};

describe("getGoals", () => {
    it("retrieves goals successfully", async () => {
        (mockDatabaseAdapter.getGoals).mockResolvedValue([
            sampleGoal,
        ]);

        const result = await getGoals({
            runtime: mockRuntime,
            roomId: "room-id" as UUID,
        });

        expect(result).toEqual([sampleGoal]);
        expect(mockDatabaseAdapter.getGoals).toHaveBeenCalledWith({
            roomId: "room-id",
            userId: undefined,
            onlyInProgress: true,
            count: 5,
        });
    });

    it("handles failure to retrieve goals", async () => {
        (mockDatabaseAdapter.getGoals).mockRejectedValue(
            new Error("Failed to retrieve goals")
        );

        await expect(
            getGoals({ runtime: mockRuntime, roomId: "room-id" as UUID })
        ).rejects.toThrow("Failed to retrieve goals");
    });
});

describe("formatGoalsAsString", () => {
    it("formats goals correctly", () => {
        const formatted = formatGoalsAsString({ goals: [sampleGoal] });
        expect(formatted).toContain("Goal: Test Goal");
        expect(formatted).toContain("- [ ] Objective 1  (IN PROGRESS)");
        expect(formatted).toContain("- [x] Objective 2  (DONE)");
    });

    it("handles empty goal list", () => {
        const formatted = formatGoalsAsString({ goals: [] });
        expect(formatted).toBe("");
    });
});

describe("updateGoal", () => {
    it("updates a goal successfully", async () => {
        (mockDatabaseAdapter.updateGoal).mockResolvedValue(
            undefined
        );

        await expect(
            updateGoal({ runtime: mockRuntime, goal: sampleGoal })
        ).resolves.toBeUndefined();
        expect(mockDatabaseAdapter.updateGoal).toHaveBeenCalledWith(sampleGoal);
    });

    it("handles failure to update a goal", async () => {
        (mockDatabaseAdapter.updateGoal).mockRejectedValue(
            new Error("Failed to update goal")
        );

        await expect(
            updateGoal({ runtime: mockRuntime, goal: sampleGoal })
        ).rejects.toThrow("Failed to update goal");
    });
});

describe("createGoal", () => {
    it("creates a goal successfully", async () => {
        (mockDatabaseAdapter.createGoal).mockResolvedValue(
            undefined
        );

        await expect(
            createGoal({ runtime: mockRuntime, goal: sampleGoal })
        ).resolves.toBeUndefined();
        expect(mockDatabaseAdapter.createGoal).toHaveBeenCalledWith(sampleGoal);
    });

    it("handles failure to create a goal", async () => {
        (mockDatabaseAdapter.createGoal).mockRejectedValue(
            new Error("Failed to create goal")
        );

        await expect(
            createGoal({ runtime: mockRuntime, goal: sampleGoal })
        ).rejects.toThrow("Failed to create goal");
    });
});<|MERGE_RESOLUTION|>--- conflicted
+++ resolved
@@ -22,17 +22,10 @@
 import { describe, test, expect, beforeEach, vi } from 'vitest';
 
 // Mock the database adapter
-<<<<<<< HEAD
-const mockDatabaseAdapter = {
+export const mockDatabaseAdapter = {
     getGoals: vi.fn(),
     updateGoal: vi.fn(),
     createGoal: vi.fn(),
-=======
-export const mockDatabaseAdapter = {
-    getGoals: jest.fn(),
-    updateGoal: jest.fn(),
-    createGoal: jest.fn(),
->>>>>>> 5fa21841
 };
 const services = new Map<ServiceType, Service>();
 // Mock the runtime
