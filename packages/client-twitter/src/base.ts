import {
    Content,
    IAgentRuntime,
    IImageDescriptionService,
    Memory,
    State,
    UUID,
    getEmbeddingZeroVector,
    elizaLogger,
    stringToUuid,
} from "@ai16z/eliza";
import {
    QueryTweetsResponse,
    Scraper,
    SearchMode,
    Tweet,
} from "agent-twitter-client";
import { EventEmitter } from "events";

export function extractAnswer(text: string): string {
    const startIndex = text.indexOf("Answer: ") + 8;
    const endIndex = text.indexOf("<|endoftext|>", 11);
    return text.slice(startIndex, endIndex);
}

type TwitterProfile = {
    id: string;
    username: string;
    screenName: string;
    bio: string;
    nicknames: string[];
};

class RequestQueue {
    private queue: (() => Promise<any>)[] = [];
    private processing: boolean = false;

    async add<T>(request: () => Promise<T>): Promise<T> {
        return new Promise((resolve, reject) => {
            this.queue.push(async () => {
                try {
                    const result = await request();
                    resolve(result);
                } catch (error) {
                    reject(error);
                }
            });
            this.processQueue();
        });
    }

    private async processQueue(): Promise<void> {
        if (this.processing || this.queue.length === 0) {
            return;
        }
        this.processing = true;

        while (this.queue.length > 0) {
            const request = this.queue.shift()!;
            try {
                await request();
            } catch (error) {
                console.error("Error processing request:", error);
                this.queue.unshift(request);
                await this.exponentialBackoff(this.queue.length);
            }
            await this.randomDelay();
        }

        this.processing = false;
    }

    private async exponentialBackoff(retryCount: number): Promise<void> {
        const delay = Math.pow(2, retryCount) * 1000;
        await new Promise((resolve) => setTimeout(resolve, delay));
    }

    private async randomDelay(): Promise<void> {
        const delay = Math.floor(Math.random() * 2000) + 1500;
        await new Promise((resolve) => setTimeout(resolve, delay));
    }
}

export class ClientBase extends EventEmitter {
    static _twitterClients: { [accountIdentifier: string]: Scraper } = {};
    twitterClient: Scraper;
    runtime: IAgentRuntime;
    directions: string;
    lastCheckedTweetId: bigint | null = null;
    imageDescriptionService: IImageDescriptionService;
    temperature: number = 0.5;

    requestQueue: RequestQueue = new RequestQueue();

    profile: TwitterProfile | null;

    async cacheTweet(tweet: Tweet): Promise<void> {
        if (!tweet) {
            console.warn("Tweet is undefined, skipping cache");
            return;
        }

        this.runtime.cacheManager.set(`twitter/tweets/${tweet.id}`, tweet);
    }

    async getCachedTweet(tweetId: string): Promise<Tweet | undefined> {
        const cached = await this.runtime.cacheManager.get<Tweet>(
            `twitter/tweets/${tweetId}`
        );

        return cached;
    }

    async getTweet(tweetId: string): Promise<Tweet> {
        const cachedTweet = await this.getCachedTweet(tweetId);

        if (cachedTweet) {
            return cachedTweet;
        }

        const tweet = await this.requestQueue.add(() =>
            this.twitterClient.getTweet(tweetId)
        );

        await this.cacheTweet(tweet);
        return tweet;
    }

    callback: (self: ClientBase) => any = null;

    onReady() {
        throw new Error(
            "Not implemented in base class, please call from subclass"
        );
    }

    constructor(runtime: IAgentRuntime) {
        super();
        this.runtime = runtime;
        const username = this.runtime.getSetting("TWITTER_USERNAME");
        if (ClientBase._twitterClients[username]) {
            this.twitterClient = ClientBase._twitterClients[username];
        } else {
            this.twitterClient = new Scraper();
            ClientBase._twitterClients[username] = this.twitterClient;
        }

        this.directions =
            "- " +
            this.runtime.character.style.all.join("\n- ") +
            "- " +
            this.runtime.character.style.post.join();
    }

    async init() {
        //test
        const username = this.runtime.getSetting("TWITTER_USERNAME");
        const password = this.runtime.getSetting("TWITTER_PASSWORD");
        const email = this.runtime.getSetting("TWITTER_EMAIL");
        const twitter2faSecret = this.runtime.getSetting("TWITTER_2FA_SECRET") || undefined;
        const cookies = this.runtime.getSetting("TWITTER_COOKIES");


        if (!username) {
            throw new Error("Twitter username not configured");
        }
        // Check for Twitter cookies
        if (cookies) {
            const cookiesArray = JSON.parse(cookies);

            await this.setCookiesFromArray(cookiesArray);
        } else {
            const cachedCookies = await this.getCachedCookies(username);
            if (cachedCookies) {
                await this.setCookiesFromArray(cachedCookies);
            }
        }

        elizaLogger.log("Waiting for Twitter login");
<<<<<<< HEAD
        while (true) {
            await this.twitterClient.login(
                username,
                password,
                email,
                twitter2faSecret
            );

            if (await this.twitterClient.isLoggedIn()) {
                const cookies = await this.twitterClient.getCookies();
=======
        let retries = 5; // Optional: Set a retry limit
        while (retries > 0) {
            const cookies = await this.twitterClient.getCookies();
            if (await this.twitterClient.isLoggedIn() || !!cookies) {
>>>>>>> ea1ef589
                await this.cacheCookies(username, cookies);
                elizaLogger.info("Successfully logged in and cookies cached.");
                break;
            }

            try {
                await this.twitterClient.login(
                    username,
                    this.runtime.getSetting("TWITTER_PASSWORD"),
                    this.runtime.getSetting("TWITTER_EMAIL"),
                    this.runtime.getSetting("TWITTER_2FA_SECRET") || undefined
                );
            } catch (error) {
                elizaLogger.error(`Login attempt failed: ${error.message}`);
            }

            retries--;
            elizaLogger.error(`Failed to login to Twitter. Retrying... (${retries} attempts left)`);

            if (retries === 0) {
                elizaLogger.error("Max retries reached. Exiting login process.");
                throw new Error("Twitter login failed after maximum retries.");
            }

            await new Promise((resolve) => setTimeout(resolve, 2000));
        }
        // Initialize Twitter profile
        this.profile = await this.fetchProfile(username);

        if (this.profile) {
            elizaLogger.log("Twitter user ID:", this.profile.id);
            elizaLogger.log(
                "Twitter loaded:",
                JSON.stringify(this.profile, null, 10)
            );
            // Store profile info for use in responses
            this.runtime.character.twitterProfile = {
                id: this.profile.id,
                username: this.profile.username,
                screenName: this.profile.screenName,
                bio: this.profile.bio,
                nicknames: this.profile.nicknames,
            };
        } else {
            throw new Error("Failed to load profile");
        }

        await this.loadLatestCheckedTweetId();
        await this.populateTimeline();
    }

    async fetchOwnPosts(count: number): Promise<Tweet[]> {
        elizaLogger.debug("fetching own posts");
        const homeTimeline = await this.twitterClient.getUserTweets(
            this.profile.id,
            count
        );
        return homeTimeline.tweets;
    }

    async fetchHomeTimeline(count: number): Promise<Tweet[]> {
        elizaLogger.debug("fetching home timeline");
        const homeTimeline = await this.twitterClient.fetchHomeTimeline(count, []);

        elizaLogger.debug(homeTimeline, { depth: Infinity });
        const processedTimeline = homeTimeline
        .filter((t) => t.__typename !== "TweetWithVisibilityResults") // what's this about?
        .map((tweet) => {
            //console.log("tweet is", tweet);
            const obj = {
                id: tweet.id,
                name:
                    tweet.name ??
                    tweet?.user_results?.result?.legacy.name,
                username:
                    tweet.username ??
                    tweet.core?.user_results?.result?.legacy.screen_name,
                text: tweet.text ?? tweet.legacy?.full_text,
                inReplyToStatusId:
                    tweet.inReplyToStatusId ??
                    tweet.legacy?.in_reply_to_status_id_str ??
                    null,
                timestamp: new Date(tweet.legacy?.created_at).getTime() / 1000,
                createdAt: tweet.createdAt ?? tweet.legacy?.created_at ?? tweet.core?.user_results?.result?.legacy.created_at,
                userId: tweet.userId ?? tweet.legacy?.user_id_str,
                conversationId:
                    tweet.conversationId ??
                    tweet.legacy?.conversation_id_str,
                permanentUrl: `https://x.com/${tweet.core?.user_results?.result?.legacy?.screen_name}/status/${tweet.rest_id}`,
                hashtags: tweet.hashtags ?? tweet.legacy?.entities.hashtags,
                mentions:
                    tweet.mentions ?? tweet.legacy?.entities.user_mentions,
                photos:
                    tweet.photos ??
                    tweet.legacy?.entities.media?.filter(
                        (media) => media.type === "photo"
                    ) ??
                    [],
                thread: tweet.thread || [],
                urls: tweet.urls ?? tweet.legacy?.entities.urls,
                videos:
                    tweet.videos ??
                    tweet.legacy?.entities.media?.filter(
                        (media) => media.type === "video"
                    ) ??
                    [],
            };
            //console.log("obj is", obj);
            return obj;
        });
        //elizaLogger.debug("process homeTimeline", processedTimeline);
        return processedTimeline;
    }

    async fetchTimelineForActions(count: number): Promise<Tweet[]> {
        elizaLogger.debug("fetching timeline for actions");
        const homeTimeline = await this.twitterClient.fetchHomeTimeline(count, []);

        return homeTimeline.map(tweet => ({
            id: tweet.rest_id,
            name: tweet.core?.user_results?.result?.legacy?.name,
            username: tweet.core?.user_results?.result?.legacy?.screen_name,
            text: tweet.legacy?.full_text,
            inReplyToStatusId: tweet.legacy?.in_reply_to_status_id_str,
            timestamp: new Date(tweet.legacy?.created_at).getTime() / 1000,
            userId: tweet.legacy?.user_id_str,
            conversationId: tweet.legacy?.conversation_id_str,
            permanentUrl: `https://twitter.com/${tweet.core?.user_results?.result?.legacy?.screen_name}/status/${tweet.rest_id}`,
            hashtags: tweet.legacy?.entities?.hashtags || [],
            mentions: tweet.legacy?.entities?.user_mentions || [],
            photos: tweet.legacy?.entities?.media?.filter(media => media.type === "photo") || [],
            thread: tweet.thread || [],
            urls: tweet.legacy?.entities?.urls || [],
            videos: tweet.legacy?.entities?.media?.filter(media => media.type === "video") || []
        }));
    }

    async fetchSearchTweets(
        query: string,
        maxTweets: number,
        searchMode: SearchMode,
        cursor?: string
    ): Promise<QueryTweetsResponse> {
        try {
            // Sometimes this fails because we are rate limited. in this case, we just need to return an empty array
            // if we dont get a response in 5 seconds, something is wrong
            const timeoutPromise = new Promise((resolve) =>
                setTimeout(() => resolve({ tweets: [] }), 10000)
            );

            try {
                const result = await this.requestQueue.add(
                    async () =>
                        await Promise.race([
                            this.twitterClient.fetchSearchTweets(
                                query,
                                maxTweets,
                                searchMode,
                                cursor
                            ),
                            timeoutPromise,
                        ])
                );
                return (result ?? { tweets: [] }) as QueryTweetsResponse;
            } catch (error) {
                elizaLogger.error("Error fetching search tweets:", error);
                return { tweets: [] };
            }
        } catch (error) {
            elizaLogger.error("Error fetching search tweets:", error);
            return { tweets: [] };
        }
    }

    private async populateTimeline() {
        elizaLogger.debug("populating timeline...");

        const cachedTimeline = await this.getCachedTimeline();

        // Check if the cache file exists
        if (cachedTimeline) {
            // Read the cached search results from the file

            // Get the existing memories from the database
            const existingMemories =
                await this.runtime.messageManager.getMemoriesByRoomIds({
                    roomIds: cachedTimeline.map((tweet) =>
                        stringToUuid(
                            tweet.conversationId + "-" + this.runtime.agentId
                        )
                    ),
                });

            //TODO: load tweets not in cache?

            // Create a Set to store the IDs of existing memories
            const existingMemoryIds = new Set(
                existingMemories.map((memory) => memory.id.toString())
            );

            // Check if any of the cached tweets exist in the existing memories
            const someCachedTweetsExist = cachedTimeline.some((tweet) =>
                existingMemoryIds.has(
                    stringToUuid(tweet.id + "-" + this.runtime.agentId)
                )
            );

            if (someCachedTweetsExist) {
                // Filter out the cached tweets that already exist in the database
                const tweetsToSave = cachedTimeline.filter(
                    (tweet) =>
                        !existingMemoryIds.has(
                            stringToUuid(tweet.id + "-" + this.runtime.agentId)
                        )
                );

                console.log({
                    processingTweets: tweetsToSave
                        .map((tweet) => tweet.id)
                        .join(","),
                });

                // Save the missing tweets as memories
                for (const tweet of tweetsToSave) {
                    elizaLogger.log("Saving Tweet", tweet.id);

                    const roomId = stringToUuid(
                        tweet.conversationId + "-" + this.runtime.agentId
                    );

                    const userId =
                        tweet.userId === this.profile.id
                            ? this.runtime.agentId
                            : stringToUuid(tweet.userId);

                    if (tweet.userId === this.profile.id) {
                        await this.runtime.ensureConnection(
                            this.runtime.agentId,
                            roomId,
                            this.profile.username,
                            this.profile.screenName,
                            "twitter"
                        );
                    } else {
                        await this.runtime.ensureConnection(
                            userId,
                            roomId,
                            tweet.username,
                            tweet.name,
                            "twitter"
                        );
                    }

                    const content = {
                        text: tweet.text,
                        url: tweet.permanentUrl,
                        source: "twitter",
                        inReplyTo: tweet.inReplyToStatusId
                            ? stringToUuid(
                                  tweet.inReplyToStatusId +
                                      "-" +
                                      this.runtime.agentId
                              )
                            : undefined,
                    } as Content;

                    elizaLogger.log("Creating memory for tweet", tweet.id);

                    // check if it already exists
                    const memory =
                        await this.runtime.messageManager.getMemoryById(
                            stringToUuid(tweet.id + "-" + this.runtime.agentId)
                        );

                    if (memory) {
                        elizaLogger.log(
                            "Memory already exists, skipping timeline population"
                        );
                        break;
                    }

                    await this.runtime.messageManager.createMemory({
                        id: stringToUuid(tweet.id + "-" + this.runtime.agentId),
                        userId,
                        content: content,
                        agentId: this.runtime.agentId,
                        roomId,
                        embedding: getEmbeddingZeroVector(),
                        createdAt: tweet.timestamp * 1000,
                    });

                    await this.cacheTweet(tweet);
                }

                elizaLogger.log(
                    `Populated ${tweetsToSave.length} missing tweets from the cache.`
                );
                return;
            }
        }

        const timeline = await this.fetchHomeTimeline(cachedTimeline ? 10 : 50);
        const username = this.runtime.getSetting("TWITTER_USERNAME");

        // Get the most recent 20 mentions and interactions
        const mentionsAndInteractions = await this.fetchSearchTweets(
            `@${username}`,
            20,
            SearchMode.Latest
        );

        // Combine the timeline tweets and mentions/interactions
        const allTweets = [...timeline, ...mentionsAndInteractions.tweets];

        // Create a Set to store unique tweet IDs
        const tweetIdsToCheck = new Set<string>();
        const roomIds = new Set<UUID>();

        // Add tweet IDs to the Set
        for (const tweet of allTweets) {
            tweetIdsToCheck.add(tweet.id);
            roomIds.add(
                stringToUuid(tweet.conversationId + "-" + this.runtime.agentId)
            );
        }

        // Check the existing memories in the database
        const existingMemories =
            await this.runtime.messageManager.getMemoriesByRoomIds({
                roomIds: Array.from(roomIds),
            });

        // Create a Set to store the existing memory IDs
        const existingMemoryIds = new Set<UUID>(
            existingMemories.map((memory) => memory.id)
        );

        // Filter out the tweets that already exist in the database
        const tweetsToSave = allTweets.filter(
            (tweet) =>
                !existingMemoryIds.has(
                    stringToUuid(tweet.id + "-" + this.runtime.agentId)
                )
        );

        elizaLogger.debug({
            processingTweets: tweetsToSave.map((tweet) => tweet.id).join(","),
        });

        await this.runtime.ensureUserExists(
            this.runtime.agentId,
            this.profile.username,
            this.runtime.character.name,
            "twitter"
        );

        // Save the new tweets as memories
        for (const tweet of tweetsToSave) {
            elizaLogger.log("Saving Tweet", tweet.id);

            const roomId = stringToUuid(
                tweet.conversationId + "-" + this.runtime.agentId
            );
            const userId =
                tweet.userId === this.profile.id
                    ? this.runtime.agentId
                    : stringToUuid(tweet.userId);

            if (tweet.userId === this.profile.id) {
                await this.runtime.ensureConnection(
                    this.runtime.agentId,
                    roomId,
                    this.profile.username,
                    this.profile.screenName,
                    "twitter"
                );
            } else {
                await this.runtime.ensureConnection(
                    userId,
                    roomId,
                    tweet.username,
                    tweet.name,
                    "twitter"
                );
            }

            const content = {
                text: tweet.text,
                url: tweet.permanentUrl,
                source: "twitter",
                inReplyTo: tweet.inReplyToStatusId
                    ? stringToUuid(tweet.inReplyToStatusId)
                    : undefined,
            } as Content;

            await this.runtime.messageManager.createMemory({
                id: stringToUuid(tweet.id + "-" + this.runtime.agentId),
                userId,
                content: content,
                agentId: this.runtime.agentId,
                roomId,
                embedding: getEmbeddingZeroVector(),
                createdAt: tweet.timestamp * 1000,
            });

            await this.cacheTweet(tweet);
        }

        // Cache
        await this.cacheTimeline(timeline);
        await this.cacheMentions(mentionsAndInteractions.tweets);
    }

    async setCookiesFromArray(cookiesArray: any[]) {
        const cookieStrings = cookiesArray.map(
            (cookie) =>
                `${cookie.key}=${cookie.value}; Domain=${cookie.domain}; Path=${cookie.path}; ${
                    cookie.secure ? "Secure" : ""
                }; ${cookie.httpOnly ? "HttpOnly" : ""}; SameSite=${
                    cookie.sameSite || "Lax"
                }`
        );
        await this.twitterClient.setCookies(cookieStrings);
    }

    async saveRequestMessage(message: Memory, state: State) {
        if (message.content.text) {
            const recentMessage = await this.runtime.messageManager.getMemories(
                {
                    roomId: message.roomId,
                    count: 1,
                    unique: false,
                }
            );

            if (
                recentMessage.length > 0 &&
                recentMessage[0].content === message.content
            ) {
                elizaLogger.debug("Message already saved", recentMessage[0].id);
            } else {
                await this.runtime.messageManager.createMemory({
                    ...message,
                    embedding: getEmbeddingZeroVector(),
                });
            }

            await this.runtime.evaluate(message, {
                ...state,
                twitterClient: this.twitterClient,
            });
        }
    }

    async loadLatestCheckedTweetId(): Promise<void> {
        const latestCheckedTweetId =
            await this.runtime.cacheManager.get<string>(
                `twitter/${this.profile.username}/latest_checked_tweet_id`
            );

        if (latestCheckedTweetId) {
            this.lastCheckedTweetId = BigInt(latestCheckedTweetId);
        }
    }

    async cacheLatestCheckedTweetId() {
        if (this.lastCheckedTweetId) {
            await this.runtime.cacheManager.set(
                `twitter/${this.profile.username}/latest_checked_tweet_id`,
                this.lastCheckedTweetId.toString()
            );
        }
    }

    async getCachedTimeline(): Promise<Tweet[] | undefined> {
        return await this.runtime.cacheManager.get<Tweet[]>(
            `twitter/${this.profile.username}/timeline`
        );
    }

    async cacheTimeline(timeline: Tweet[]) {
        await this.runtime.cacheManager.set(
            `twitter/${this.profile.username}/timeline`,
            timeline,
            { expires: Date.now() + 10 * 1000 }
        );
    }

    async cacheMentions(mentions: Tweet[]) {
        await this.runtime.cacheManager.set(
            `twitter/${this.profile.username}/mentions`,
            mentions,
            { expires: Date.now() + 10 * 1000 }
        );
    }

    async getCachedCookies(username: string) {
        return await this.runtime.cacheManager.get<any[]>(
            `twitter/${username}/cookies`
        );
    }

    async cacheCookies(username: string, cookies: any[]) {
        await this.runtime.cacheManager.set(
            `twitter/${username}/cookies`,
            cookies
        );
    }

    async getCachedProfile(username: string) {
        return await this.runtime.cacheManager.get<TwitterProfile>(
            `twitter/${username}/profile`
        );
    }

    async cacheProfile(profile: TwitterProfile) {
        await this.runtime.cacheManager.set(
            `twitter/${profile.username}/profile`,
            profile
        );
    }

    async fetchProfile(username: string): Promise<TwitterProfile> {
        const cached = await this.getCachedProfile(username);

        if (cached) return cached;

        try {
            const profile = await this.requestQueue.add(async () => {
                const profile = await this.twitterClient.getProfile(username);
                // console.log({ profile });
                return {
                    id: profile.userId,
                    username,
                    screenName: profile.name || this.runtime.character.name,
                    bio:
                        profile.biography ||
                        typeof this.runtime.character.bio === "string"
                            ? (this.runtime.character.bio as string)
                            : this.runtime.character.bio.length > 0
                              ? this.runtime.character.bio[0]
                              : "",
                    nicknames:
                        this.runtime.character.twitterProfile?.nicknames || [],
                } satisfies TwitterProfile;
            });

            this.cacheProfile(profile);

            return profile;
        } catch (error) {
            console.error("Error fetching Twitter profile:", error);

            return undefined;
        }
    }
}<|MERGE_RESOLUTION|>--- conflicted
+++ resolved
@@ -177,23 +177,10 @@
         }
 
         elizaLogger.log("Waiting for Twitter login");
-<<<<<<< HEAD
-        while (true) {
-            await this.twitterClient.login(
-                username,
-                password,
-                email,
-                twitter2faSecret
-            );
-
-            if (await this.twitterClient.isLoggedIn()) {
-                const cookies = await this.twitterClient.getCookies();
-=======
         let retries = 5; // Optional: Set a retry limit
         while (retries > 0) {
             const cookies = await this.twitterClient.getCookies();
             if (await this.twitterClient.isLoggedIn() || !!cookies) {
->>>>>>> ea1ef589
                 await this.cacheCookies(username, cookies);
                 elizaLogger.info("Successfully logged in and cookies cached.");
                 break;
@@ -202,9 +189,9 @@
             try {
                 await this.twitterClient.login(
                     username,
-                    this.runtime.getSetting("TWITTER_PASSWORD"),
-                    this.runtime.getSetting("TWITTER_EMAIL"),
-                    this.runtime.getSetting("TWITTER_2FA_SECRET") || undefined
+                    password,
+                    email,
+                    twitter2faSecret
                 );
             } catch (error) {
                 elizaLogger.error(`Login attempt failed: ${error.message}`);
