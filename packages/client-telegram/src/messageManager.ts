--- conflicted
+++ resolved
@@ -23,7 +23,7 @@
     MESSAGE_CONSTANTS,
     TIMING_CONSTANTS,
     RESPONSE_CHANCES,
-    TEAM_COORDINATION
+    TEAM_COORDINATION,
 } from "./constants";
 
 const MAX_MESSAGE_LENGTH = 4096; // Telegram's max message length
@@ -159,39 +159,42 @@
 export class MessageManager {
     public bot: Telegraf<Context>;
     private runtime: IAgentRuntime;
-<<<<<<< HEAD
-    private triggerPhrase: string;
-=======
     private interestChats: InterestChats = {};
     private teamMemberUsernames: Map<string, string> = new Map();
->>>>>>> 81d02732
 
     constructor(bot: Telegraf<Context>, runtime: IAgentRuntime) {
         this.bot = bot;
         this.runtime = runtime;
-<<<<<<< HEAD
-        this.triggerPhrase = this.runtime.getSetting("TRIGGERPHRASE");
-=======
-
-        this._initializeTeamMemberUsernames().catch(error =>
-            elizaLogger.error("Error initializing team member usernames:", error)
+
+        this._initializeTeamMemberUsernames().catch((error) =>
+            elizaLogger.error(
+                "Error initializing team member usernames:",
+                error
+            )
         );
     }
 
     private async _initializeTeamMemberUsernames(): Promise<void> {
-        if (!this.runtime.character.clientConfig?.telegram?.isPartOfTeam) return;
-
-        const teamAgentIds = this.runtime.character.clientConfig.telegram.teamAgentIds || [];
+        if (!this.runtime.character.clientConfig?.telegram?.isPartOfTeam)
+            return;
+
+        const teamAgentIds =
+            this.runtime.character.clientConfig.telegram.teamAgentIds || [];
 
         for (const id of teamAgentIds) {
             try {
                 const chat = await this.bot.telegram.getChat(id);
-                if ('username' in chat && chat.username) {
+                if ("username" in chat && chat.username) {
                     this.teamMemberUsernames.set(id, chat.username);
-                    elizaLogger.info(`Cached username for team member ${id}: ${chat.username}`);
+                    elizaLogger.info(
+                        `Cached username for team member ${id}: ${chat.username}`
+                    );
                 }
             } catch (error) {
-                elizaLogger.error(`Error getting username for team member ${id}:`, error);
+                elizaLogger.error(
+                    `Error getting username for team member ${id}:`,
+                    error
+                );
             }
         }
     }
@@ -201,7 +204,7 @@
     }
 
     private _getNormalizedUserId(id: string | number): string {
-        return id.toString().replace(/[^0-9]/g, '');
+        return id.toString().replace(/[^0-9]/g, "");
     }
 
     private _isTeamMember(userId: string | number): boolean {
@@ -209,23 +212,30 @@
         if (!teamConfig?.isPartOfTeam || !teamConfig.teamAgentIds) return false;
 
         const normalizedUserId = this._getNormalizedUserId(userId);
-        return teamConfig.teamAgentIds.some(teamId =>
-            this._getNormalizedUserId(teamId) === normalizedUserId
+        return teamConfig.teamAgentIds.some(
+            (teamId) => this._getNormalizedUserId(teamId) === normalizedUserId
         );
     }
 
     private _isTeamLeader(): boolean {
-        return this.bot.botInfo?.id.toString() === this.runtime.character.clientConfig?.telegram?.teamLeaderId;
+        return (
+            this.bot.botInfo?.id.toString() ===
+            this.runtime.character.clientConfig?.telegram?.teamLeaderId
+        );
     }
 
     private _isTeamCoordinationRequest(content: string): boolean {
         const contentLower = content.toLowerCase();
-        return TEAM_COORDINATION.KEYWORDS?.some(keyword =>
+        return TEAM_COORDINATION.KEYWORDS?.some((keyword) =>
             contentLower.includes(keyword.toLowerCase())
         );
     }
 
-    private _isRelevantToTeamMember(content: string, chatId: string, lastAgentMemory: Memory | null = null): boolean {
+    private _isRelevantToTeamMember(
+        content: string,
+        chatId: string,
+        lastAgentMemory: Memory | null = null
+    ): boolean {
         const teamConfig = this.runtime.character.clientConfig?.telegram;
 
         // Check leader's context based on last message
@@ -240,7 +250,10 @@
                 lastAgentMemory.content.text.toLowerCase()
             );
 
-            return similarity >= MESSAGE_CONSTANTS.DEFAULT_SIMILARITY_THRESHOLD_FOLLOW_UPS;
+            return (
+                similarity >=
+                MESSAGE_CONSTANTS.DEFAULT_SIMILARITY_THRESHOLD_FOLLOW_UPS
+            );
         }
 
         // Check team member keywords
@@ -249,16 +262,20 @@
         }
 
         // Check if content matches any team member keywords
-        return teamConfig.teamMemberInterestKeywords.some(keyword =>
+        return teamConfig.teamMemberInterestKeywords.some((keyword) =>
             content.toLowerCase().includes(keyword.toLowerCase())
         );
     }
 
-    private async _analyzeContextSimilarity(currentMessage: string, previousContext?: MessageContext, agentLastMessage?: string): Promise<number> {
+    private async _analyzeContextSimilarity(
+        currentMessage: string,
+        previousContext?: MessageContext,
+        agentLastMessage?: string
+    ): Promise<number> {
         if (!previousContext) return 1;
 
         const timeDiff = Date.now() - previousContext.timestamp;
-        const timeWeight = Math.max(0, 1 - (timeDiff / (5 * 60 * 1000)));
+        const timeWeight = Math.max(0, 1 - timeDiff / (5 * 60 * 1000));
 
         const similarity = cosineSimilarity(
             currentMessage.toLowerCase(),
@@ -269,9 +286,16 @@
         return similarity * timeWeight;
     }
 
-    private async _shouldRespondBasedOnContext(message: Message, chatState: InterestChats[string]): Promise<boolean> {
-        const messageText = 'text' in message ? message.text :
-                           'caption' in message ? (message as any).caption : '';
+    private async _shouldRespondBasedOnContext(
+        message: Message,
+        chatState: InterestChats[string]
+    ): Promise<boolean> {
+        const messageText =
+            "text" in message
+                ? message.text
+                : "caption" in message
+                  ? (message as any).caption
+                  : "";
 
         if (!messageText) return false;
 
@@ -279,42 +303,46 @@
         if (this._isMessageForMe(message)) return true;
 
         // If we're not the current handler, don't respond
-        if (chatState?.currentHandler !== this.bot.botInfo?.id.toString()) return false;
+        if (chatState?.currentHandler !== this.bot.botInfo?.id.toString())
+            return false;
 
         // Check if we have messages to compare
         if (!chatState.messages?.length) return false;
 
         // Get last user message (not from the bot)
-        const lastUserMessage = [...chatState.messages]
-            .reverse()
-            .find((m, index) =>
+        const lastUserMessage = [...chatState.messages].reverse().find(
+            (m, index) =>
                 index > 0 && // Skip first message (current)
                 m.userId !== this.runtime.agentId
-            );
+        );
 
         if (!lastUserMessage) return false;
 
         const lastSelfMemories = await this.runtime.messageManager.getMemories({
-            roomId: stringToUuid(message.chat.id.toString() + "-" + this.runtime.agentId),
+            roomId: stringToUuid(
+                message.chat.id.toString() + "-" + this.runtime.agentId
+            ),
             unique: false,
-            count: 5
+            count: 5,
         });
 
-        const lastSelfSortedMemories = lastSelfMemories?.filter(m => m.userId === this.runtime.agentId)
+        const lastSelfSortedMemories = lastSelfMemories
+            ?.filter((m) => m.userId === this.runtime.agentId)
             .sort((a, b) => (b.createdAt || 0) - (a.createdAt || 0));
 
         // Calculate context similarity
         const contextSimilarity = await this._analyzeContextSimilarity(
             messageText,
             {
-                content: lastUserMessage.content.text || '',
-                timestamp: Date.now()
+                content: lastUserMessage.content.text || "",
+                timestamp: Date.now(),
             },
             lastSelfSortedMemories?.[0]?.content?.text
         );
 
         const similarityThreshold =
-            this.runtime.character.clientConfig?.telegram?.messageSimilarityThreshold ||
+            this.runtime.character.clientConfig?.telegram
+                ?.messageSimilarityThreshold ||
             chatState.contextSimilarityThreshold ||
             MESSAGE_CONSTANTS.DEFAULT_SIMILARITY_THRESHOLD;
 
@@ -325,18 +353,30 @@
         const botUsername = this.bot.botInfo?.username;
         if (!botUsername) return false;
 
-        const messageText = 'text' in message ? message.text :
-                           'caption' in message ? (message as any).caption : '';
+        const messageText =
+            "text" in message
+                ? message.text
+                : "caption" in message
+                  ? (message as any).caption
+                  : "";
         if (!messageText) return false;
 
-        const isReplyToBot = (message as any).reply_to_message?.from?.is_bot === true &&
-                        (message as any).reply_to_message?.from?.username === botUsername;
+        const isReplyToBot =
+            (message as any).reply_to_message?.from?.is_bot === true &&
+            (message as any).reply_to_message?.from?.username === botUsername;
         const isMentioned = messageText.includes(`@${botUsername}`);
-        const hasUsername = messageText.toLowerCase().includes(botUsername.toLowerCase());
-
-        return isReplyToBot || isMentioned || (!this.runtime.character.clientConfig?.telegram?.shouldRespondOnlyToMentions && hasUsername);
-    }
-
+        const hasUsername = messageText
+            .toLowerCase()
+            .includes(botUsername.toLowerCase());
+
+        return (
+            isReplyToBot ||
+            isMentioned ||
+            (!this.runtime.character.clientConfig?.telegram
+                ?.shouldRespondOnlyToMentions &&
+                hasUsername)
+        );
+    }
 
     private _checkInterest(chatId: string): boolean {
         const chatState = this.interestChats[chatId];
@@ -348,17 +388,30 @@
         if (timeSinceLastMessage > MESSAGE_CONSTANTS.INTEREST_DECAY_TIME) {
             delete this.interestChats[chatId];
             return false;
-        } else if (timeSinceLastMessage > MESSAGE_CONSTANTS.PARTIAL_INTEREST_DECAY) {
-            return this._isRelevantToTeamMember(lastMessage?.content.text || '', chatId);
+        } else if (
+            timeSinceLastMessage > MESSAGE_CONSTANTS.PARTIAL_INTEREST_DECAY
+        ) {
+            return this._isRelevantToTeamMember(
+                lastMessage?.content.text || "",
+                chatId
+            );
         }
 
         // Team leader specific checks
         if (this._isTeamLeader() && chatState.messages.length > 0) {
-            if (!this._isRelevantToTeamMember(lastMessage?.content.text || '', chatId)) {
-                const recentTeamResponses = chatState.messages.slice(-3).some(m =>
-                    m.userId !== this.runtime.agentId &&
-                    this._isTeamMember(m.userId.toString())
-                );
+            if (
+                !this._isRelevantToTeamMember(
+                    lastMessage?.content.text || "",
+                    chatId
+                )
+            ) {
+                const recentTeamResponses = chatState.messages
+                    .slice(-3)
+                    .some(
+                        (m) =>
+                            m.userId !== this.runtime.agentId &&
+                            this._isTeamMember(m.userId.toString())
+                    );
 
                 if (recentTeamResponses) {
                     delete this.interestChats[chatId];
@@ -368,7 +421,6 @@
         }
 
         return true;
->>>>>>> 81d02732
     }
 
     // Process image messages and generate descriptions
@@ -378,7 +430,7 @@
         try {
             let imageUrl: string | null = null;
 
-            elizaLogger.info(`Telegram Message: ${message}`)
+            elizaLogger.info(`Telegram Message: ${message}`);
 
             if ("photo" in message && message.photo?.length > 0) {
                 const photo = message.photo[message.photo.length - 1];
@@ -417,8 +469,10 @@
         message: Message,
         state: State
     ): Promise<boolean> {
-
-        if (this.runtime.character.clientConfig?.telegram?.shouldRespondOnlyToMentions) {
+        if (
+            this.runtime.character.clientConfig?.telegram
+                ?.shouldRespondOnlyToMentions
+        ) {
             return this._isMessageForMe(message);
         }
 
@@ -427,7 +481,7 @@
             "text" in message &&
             message.text?.includes(`@${this.bot.botInfo?.username}`)
         ) {
-            elizaLogger.info(`Bot mentioned`)
+            elizaLogger.info(`Bot mentioned`);
             return true;
         }
         // if text does not contain trigger phrase, do not respond
@@ -454,41 +508,62 @@
 
         const chatId = message.chat.id.toString();
         const chatState = this.interestChats[chatId];
-        const messageText = 'text' in message ? message.text :
-        'caption' in message ? (message as any).caption : '';
+        const messageText =
+            "text" in message
+                ? message.text
+                : "caption" in message
+                  ? (message as any).caption
+                  : "";
 
         // Check if team member has direct interest first
-        if (this.runtime.character.clientConfig?.discord?.isPartOfTeam &&
+        if (
+            this.runtime.character.clientConfig?.discord?.isPartOfTeam &&
             !this._isTeamLeader() &&
-            this._isRelevantToTeamMember(messageText, chatId)) {
-
+            this._isRelevantToTeamMember(messageText, chatId)
+        ) {
             return true;
         }
 
         // Team-based response logic
         if (this.runtime.character.clientConfig?.telegram?.isPartOfTeam) {
             // Team coordination
-            if(this._isTeamCoordinationRequest(messageText)) {
+            if (this._isTeamCoordinationRequest(messageText)) {
                 if (this._isTeamLeader()) {
                     return true;
                 } else {
-                    const randomDelay = Math.floor(Math.random() * (TIMING_CONSTANTS.TEAM_MEMBER_DELAY_MAX - TIMING_CONSTANTS.TEAM_MEMBER_DELAY_MIN)) +
-                    TIMING_CONSTANTS.TEAM_MEMBER_DELAY_MIN; // 1-3 second random delay
-                    await new Promise(resolve => setTimeout(resolve, randomDelay));
+                    const randomDelay =
+                        Math.floor(
+                            Math.random() *
+                                (TIMING_CONSTANTS.TEAM_MEMBER_DELAY_MAX -
+                                    TIMING_CONSTANTS.TEAM_MEMBER_DELAY_MIN)
+                        ) + TIMING_CONSTANTS.TEAM_MEMBER_DELAY_MIN; // 1-3 second random delay
+                    await new Promise((resolve) =>
+                        setTimeout(resolve, randomDelay)
+                    );
                     return true;
                 }
             }
 
-            if (!this._isTeamLeader() && this._isRelevantToTeamMember(messageText, chatId)) {
+            if (
+                !this._isTeamLeader() &&
+                this._isRelevantToTeamMember(messageText, chatId)
+            ) {
                 // Add small delay for non-leader responses
-                await new Promise(resolve => setTimeout(resolve, TIMING_CONSTANTS.TEAM_MEMBER_DELAY)); //1.5 second delay
+                await new Promise((resolve) =>
+                    setTimeout(resolve, TIMING_CONSTANTS.TEAM_MEMBER_DELAY)
+                ); //1.5 second delay
 
                 // If leader has responded in last few seconds, reduce chance of responding
                 if (chatState.messages?.length) {
-                    const recentMessages = chatState.messages.slice(-MESSAGE_CONSTANTS.RECENT_MESSAGE_COUNT);
-                    const leaderResponded = recentMessages.some(m =>
-                        m.userId === this.runtime.character.clientConfig?.telegram?.teamLeaderId &&
-                        Date.now() - chatState.lastMessageSent < 3000
+                    const recentMessages = chatState.messages.slice(
+                        -MESSAGE_CONSTANTS.RECENT_MESSAGE_COUNT
+                    );
+                    const leaderResponded = recentMessages.some(
+                        (m) =>
+                            m.userId ===
+                                this.runtime.character.clientConfig?.telegram
+                                    ?.teamLeaderId &&
+                            Date.now() - chatState.lastMessageSent < 3000
                     );
 
                     if (leaderResponded) {
@@ -501,17 +576,29 @@
             }
 
             // If I'm the leader but message doesn't match my keywords, add delay and check for team responses
-            if (this._isTeamLeader() && !this._isRelevantToTeamMember(messageText, chatId)) {
-                const randomDelay = Math.floor(Math.random() * (TIMING_CONSTANTS.LEADER_DELAY_MAX - TIMING_CONSTANTS.LEADER_DELAY_MIN)) +
-                TIMING_CONSTANTS.LEADER_DELAY_MIN; // 2-4 second random delay
-                await new Promise(resolve => setTimeout(resolve, randomDelay));
+            if (
+                this._isTeamLeader() &&
+                !this._isRelevantToTeamMember(messageText, chatId)
+            ) {
+                const randomDelay =
+                    Math.floor(
+                        Math.random() *
+                            (TIMING_CONSTANTS.LEADER_DELAY_MAX -
+                                TIMING_CONSTANTS.LEADER_DELAY_MIN)
+                    ) + TIMING_CONSTANTS.LEADER_DELAY_MIN; // 2-4 second random delay
+                await new Promise((resolve) =>
+                    setTimeout(resolve, randomDelay)
+                );
 
                 // After delay, check if another team member has already responded
                 if (chatState?.messages?.length) {
-                    const recentResponses = chatState.messages.slice(-MESSAGE_CONSTANTS.RECENT_MESSAGE_COUNT);
-                    const otherTeamMemberResponded = recentResponses.some(m =>
-                        m.userId !== this.runtime.agentId &&
-                        this._isTeamMember(m.userId)
+                    const recentResponses = chatState.messages.slice(
+                        -MESSAGE_CONSTANTS.RECENT_MESSAGE_COUNT
+                    );
+                    const otherTeamMemberResponded = recentResponses.some(
+                        (m) =>
+                            m.userId !== this.runtime.agentId &&
+                            this._isTeamMember(m.userId)
                     );
 
                     if (otherTeamMemberResponded) {
@@ -524,7 +611,8 @@
             if (this._isMessageForMe(message)) {
                 const channelState = this.interestChats[chatId];
                 if (channelState) {
-                    channelState.currentHandler = this.bot.botInfo?.id.toString()
+                    channelState.currentHandler =
+                        this.bot.botInfo?.id.toString();
                     channelState.lastMessageSent = Date.now();
                 }
                 return true;
@@ -532,42 +620,42 @@
 
             // Don't respond if another teammate is handling the conversation
             if (chatState?.currentHandler) {
-                if (chatState.currentHandler !== this.bot.botInfo?.id.toString() &&
-                    this._isTeamMember(chatState.currentHandler)) {
+                if (
+                    chatState.currentHandler !==
+                        this.bot.botInfo?.id.toString() &&
+                    this._isTeamMember(chatState.currentHandler)
+                ) {
                     return false;
                 }
             }
 
             // Natural conversation cadence
             if (!this._isMessageForMe(message) && this.interestChats[chatId]) {
-
-                const recentMessages = this.interestChats[chatId].messages
-                    .slice(-MESSAGE_CONSTANTS.CHAT_HISTORY_COUNT);
-                const ourMessageCount = recentMessages.filter(m =>
-                    m.userId === this.runtime.agentId
+                const recentMessages = this.interestChats[
+                    chatId
+                ].messages.slice(-MESSAGE_CONSTANTS.CHAT_HISTORY_COUNT);
+                const ourMessageCount = recentMessages.filter(
+                    (m) => m.userId === this.runtime.agentId
                 ).length;
 
                 if (ourMessageCount > 2) {
-
                     const responseChance = Math.pow(0.5, ourMessageCount - 2);
                     if (Math.random() > responseChance) {
                         return;
                     }
                 }
             }
-
         }
 
         // Check context-based response for team conversations
         if (chatState?.currentHandler) {
-            const shouldRespondContext = await this._shouldRespondBasedOnContext(message, chatState);
+            const shouldRespondContext =
+                await this._shouldRespondBasedOnContext(message, chatState);
 
             if (!shouldRespondContext) {
                 return false;
             }
-
-        }
-
+        }
 
         // Use AI to decide for text or captions
         if ("text" in message || ("caption" in message && message.caption)) {
@@ -691,40 +779,50 @@
 
         const message = ctx.message;
         const chatId = ctx.chat?.id.toString();
-        const messageText = 'text' in message ? message.text :
-                        'caption' in message ? (message as any).caption : '';
+        const messageText =
+            "text" in message
+                ? message.text
+                : "caption" in message
+                  ? (message as any).caption
+                  : "";
 
         // Add team handling at the start
-        if (this.runtime.character.clientConfig?.telegram?.isPartOfTeam &&
-            !this.runtime.character.clientConfig?.telegram?.shouldRespondOnlyToMentions) {
-
+        if (
+            this.runtime.character.clientConfig?.telegram?.isPartOfTeam &&
+            !this.runtime.character.clientConfig?.telegram
+                ?.shouldRespondOnlyToMentions
+        ) {
             const isDirectlyMentioned = this._isMessageForMe(message);
             const hasInterest = this._checkInterest(chatId);
 
-
             // Non-leader team member showing interest based on keywords
-            if (!this._isTeamLeader() && this._isRelevantToTeamMember(messageText, chatId)) {
-
+            if (
+                !this._isTeamLeader() &&
+                this._isRelevantToTeamMember(messageText, chatId)
+            ) {
                 this.interestChats[chatId] = {
                     currentHandler: this.bot.botInfo?.id.toString(),
                     lastMessageSent: Date.now(),
-                    messages: []
+                    messages: [],
                 };
             }
 
             const isTeamRequest = this._isTeamCoordinationRequest(messageText);
             const isLeader = this._isTeamLeader();
 
-
             // Check for continued interest
             if (hasInterest && !isDirectlyMentioned) {
-                const lastSelfMemories = await this.runtime.messageManager.getMemories({
-                    roomId: stringToUuid(chatId + "-" + this.runtime.agentId),
-                    unique: false,
-                    count: 5
-                });
-
-                const lastSelfSortedMemories = lastSelfMemories?.filter(m => m.userId === this.runtime.agentId)
+                const lastSelfMemories =
+                    await this.runtime.messageManager.getMemories({
+                        roomId: stringToUuid(
+                            chatId + "-" + this.runtime.agentId
+                        ),
+                        unique: false,
+                        count: 5,
+                    });
+
+                const lastSelfSortedMemories = lastSelfMemories
+                    ?.filter((m) => m.userId === this.runtime.agentId)
                     .sort((a, b) => (b.createdAt || 0) - (a.createdAt || 0));
 
                 const isRelevant = this._isRelevantToTeamMember(
@@ -745,35 +843,39 @@
                     this.interestChats[chatId] = {
                         currentHandler: this.bot.botInfo?.id.toString(),
                         lastMessageSent: Date.now(),
-                        messages: []
+                        messages: [],
                     };
                 } else {
                     this.interestChats[chatId] = {
                         currentHandler: this.bot.botInfo?.id.toString(),
                         lastMessageSent: Date.now(),
-                        messages: []
+                        messages: [],
                     };
 
                     if (!isDirectlyMentioned) {
                         this.interestChats[chatId].lastMessageSent = 0;
                     }
-
                 }
             }
 
             // Check for other team member mentions using cached usernames
-            const otherTeamMembers = this.runtime.character.clientConfig.telegram.teamAgentIds.filter(
-                id => id !== this.bot.botInfo?.id.toString()
-            );
-
-            const mentionedTeamMember = otherTeamMembers.find(id => {
+            const otherTeamMembers =
+                this.runtime.character.clientConfig.telegram.teamAgentIds.filter(
+                    (id) => id !== this.bot.botInfo?.id.toString()
+                );
+
+            const mentionedTeamMember = otherTeamMembers.find((id) => {
                 const username = this._getTeamMemberUsername(id);
                 return username && messageText?.includes(`@${username}`);
             });
 
             // If another team member is mentioned, clear our interest
             if (mentionedTeamMember) {
-                if (hasInterest || this.interestChats[chatId]?.currentHandler === this.bot.botInfo?.id.toString()) {
+                if (
+                    hasInterest ||
+                    this.interestChats[chatId]?.currentHandler ===
+                        this.bot.botInfo?.id.toString()
+                ) {
                     delete this.interestChats[chatId];
 
                     // Only return if we're not the mentioned member
@@ -788,7 +890,7 @@
                 this.interestChats[chatId] = {
                     currentHandler: this.bot.botInfo?.id.toString(),
                     lastMessageSent: Date.now(),
-                    messages: []
+                    messages: [],
                 };
             } else if (!isTeamRequest && !hasInterest) {
                 return;
@@ -798,13 +900,20 @@
             if (this.interestChats[chatId]) {
                 this.interestChats[chatId].messages.push({
                     userId: stringToUuid(ctx.from.id.toString()),
-                    userName: ctx.from.username || ctx.from.first_name || "Unknown User",
-                    content: { text: messageText, source: "telegram" }
+                    userName:
+                        ctx.from.username ||
+                        ctx.from.first_name ||
+                        "Unknown User",
+                    content: { text: messageText, source: "telegram" },
                 });
 
-                if (this.interestChats[chatId].messages.length > MESSAGE_CONSTANTS.MAX_MESSAGES) {
-                    this.interestChats[chatId].messages =
-                        this.interestChats[chatId].messages.slice(-MESSAGE_CONSTANTS.MAX_MESSAGES);
+                if (
+                    this.interestChats[chatId].messages.length >
+                    MESSAGE_CONSTANTS.MAX_MESSAGES
+                ) {
+                    this.interestChats[chatId].messages = this.interestChats[
+                        chatId
+                    ].messages.slice(-MESSAGE_CONSTANTS.MAX_MESSAGES);
                 }
             }
         }
@@ -939,11 +1048,7 @@
                                     this.runtime.agentId
                             ),
                             agentId,
-<<<<<<< HEAD
-                            userId: this.runtime.agentId,
-=======
                             userId: agentId,
->>>>>>> 81d02732
                             roomId,
                             content: {
                                 ...content,
