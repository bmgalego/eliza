import { Context, Telegraf } from "telegraf";
import { message } from 'telegraf/filters';
import { IAgentRuntime, elizaLogger } from "@ai16z/eliza";
import { MessageManager } from "./messageManager.ts";

export class TelegramClient {
    private bot: Telegraf<Context>;
    private runtime: IAgentRuntime;
    private messageManager: MessageManager;
    private allowedRoomId: number;

    constructor(runtime: IAgentRuntime, botToken: string) {
        elizaLogger.log("📱 Constructing new TelegramClient...");
        this.runtime = runtime;
        this.bot = new Telegraf(botToken);
        this.messageManager = new MessageManager(this.bot, this.runtime);
        this.allowedRoomId = parseFloat(this.runtime.getSetting("ROOMID"));

        elizaLogger.log("✅ TelegramClient constructor completed");
    }

    public async start(): Promise<void> {
        elizaLogger.log("🚀 Starting Telegram bot...");
        try {
            await this.initializeBot();
            this.setupMessageHandlers();
            this.setupShutdownHandlers();
        } catch (error) {
            elizaLogger.error("❌ Failed to launch Telegram bot:", error);
            throw error;
        }
    }

    private async initializeBot(): Promise<void> {
        this.bot.launch({ dropPendingUpdates: true });
        elizaLogger.log(
            "✨ Telegram bot successfully launched and is running!"
        );

        const botInfo = await this.bot.telegram.getMe();
        this.bot.botInfo = botInfo;
        elizaLogger.success(`Bot username: @${botInfo.username}`);

        this.messageManager.bot = this.bot;
    }

    private async isGroupAuthorized(ctx: Context): Promise<boolean> {
        const config = this.runtime.character.clientConfig?.telegram;
        if (ctx.from?.id === ctx.botInfo?.id) {
            return false;
        }

        if (!config?.shouldOnlyJoinInAllowedGroups) {
            return true;
        }

        const allowedGroups = config.allowedGroupIds || [];
        const currentGroupId = ctx.chat.id.toString();

        if (!allowedGroups.includes(currentGroupId)) {
            elizaLogger.info(`Unauthorized group detected: ${currentGroupId}`);
            try {
                await ctx.reply("Not authorized. Leaving.");
                await ctx.leaveChat();
            } catch (error) {
                elizaLogger.error(`Error leaving unauthorized group ${currentGroupId}:`, error);
            }
            return false;
        }

        return true;
    }

    private setupMessageHandlers(): void {
        elizaLogger.log("Setting up message handler...");

        this.bot.on(message('new_chat_members'), async (ctx) => {
            try {
                const newMembers = ctx.message.new_chat_members;
                const isBotAdded = newMembers.some(member => member.id === ctx.botInfo.id);

                if (isBotAdded && !(await this.isGroupAuthorized(ctx))) {
                    return;
                }
            } catch (error) {
                elizaLogger.error("Error handling new chat members:", error);
            }
        });

        this.bot.on("message", async (ctx) => {
            try {
<<<<<<< HEAD
                const chatId = ctx.chat.id;
                if (chatId !== this.allowedRoomId) {
                    // Ignore messages from other chats
                    console.log("Ignoring message from chat:", chatId);
                    return;
                }
                elizaLogger.log(
                    `✅ Message received from allowed room: ${chatId}`
                );
=======
                // Check group authorization first
                if (!(await this.isGroupAuthorized(ctx))) {
                    return;
                }

                if (this.tgTrader) {
                    const userId = ctx.from?.id.toString();
                    const username =
                        ctx.from?.username || ctx.from?.first_name || "Unknown";
                    if (!userId) {
                        elizaLogger.warn(
                            "Received message from a user without an ID."
                        );
                        return;
                    }
                    try {
                        await getOrCreateRecommenderInBe(
                            userId,
                            username,
                            this.backendToken,
                            this.backend
                        );
                    } catch (error) {
                        elizaLogger.error(
                            "Error getting or creating recommender in backend",
                            error
                        );
                    }
                }
>>>>>>> 81d02732

                await this.messageManager.handleMessage(ctx);
            } catch (error) {
                elizaLogger.error("❌ Error handling message:", error);
                // Don't try to reply if we've left the group or been kicked
                if (error?.response?.error_code !== 403) {
                    try {
                        await ctx.reply("An error occurred while processing your message.");
                    } catch (replyError) {
                        elizaLogger.error("Failed to send error message:", replyError);
                    }
                }
            }
        });

        this.bot.on("photo", (ctx) => {
            elizaLogger.log(
                "📸 Received photo message with caption:",
                ctx.message.caption
            );
        });

        this.bot.on("document", (ctx) => {
            elizaLogger.log(
                "📎 Received document message:",
                ctx.message.document.file_name
            );
        });

        this.bot.catch((err, ctx) => {
            elizaLogger.error(`❌ Telegram Error for ${ctx.updateType}:`, err);
            ctx.reply("An unexpected error occurred. Please try again later.");
        });
    }

    private setupShutdownHandlers(): void {
        const shutdownHandler = async (signal: string) => {
            elizaLogger.log(
                `⚠️ Received ${signal}. Shutting down Telegram bot gracefully...`
            );
            try {
                await this.stop();
                elizaLogger.log("🛑 Telegram bot stopped gracefully");
            } catch (error) {
                elizaLogger.error(
                    "❌ Error during Telegram bot shutdown:",
                    error
                );
                throw error;
            }
        };

        process.once("SIGINT", () => shutdownHandler("SIGINT"));
        process.once("SIGTERM", () => shutdownHandler("SIGTERM"));
        process.once("SIGHUP", () => shutdownHandler("SIGHUP"));
    }

    public async stop(): Promise<void> {
        elizaLogger.log("Stopping Telegram bot...");
        await this.bot.stop();
        elizaLogger.log("Telegram bot stopped");
    }
}<|MERGE_RESOLUTION|>--- conflicted
+++ resolved
@@ -1,5 +1,5 @@
 import { Context, Telegraf } from "telegraf";
-import { message } from 'telegraf/filters';
+import { message } from "telegraf/filters";
 import { IAgentRuntime, elizaLogger } from "@ai16z/eliza";
 import { MessageManager } from "./messageManager.ts";
 
@@ -63,7 +63,10 @@
                 await ctx.reply("Not authorized. Leaving.");
                 await ctx.leaveChat();
             } catch (error) {
-                elizaLogger.error(`Error leaving unauthorized group ${currentGroupId}:`, error);
+                elizaLogger.error(
+                    `Error leaving unauthorized group ${currentGroupId}:`,
+                    error
+                );
             }
             return false;
         }
@@ -74,10 +77,12 @@
     private setupMessageHandlers(): void {
         elizaLogger.log("Setting up message handler...");
 
-        this.bot.on(message('new_chat_members'), async (ctx) => {
+        this.bot.on(message("new_chat_members"), async (ctx) => {
             try {
                 const newMembers = ctx.message.new_chat_members;
-                const isBotAdded = newMembers.some(member => member.id === ctx.botInfo.id);
+                const isBotAdded = newMembers.some(
+                    (member) => member.id === ctx.botInfo.id
+                );
 
                 if (isBotAdded && !(await this.isGroupAuthorized(ctx))) {
                     return;
@@ -89,7 +94,6 @@
 
         this.bot.on("message", async (ctx) => {
             try {
-<<<<<<< HEAD
                 const chatId = ctx.chat.id;
                 if (chatId !== this.allowedRoomId) {
                     // Ignore messages from other chats
@@ -99,37 +103,6 @@
                 elizaLogger.log(
                     `✅ Message received from allowed room: ${chatId}`
                 );
-=======
-                // Check group authorization first
-                if (!(await this.isGroupAuthorized(ctx))) {
-                    return;
-                }
-
-                if (this.tgTrader) {
-                    const userId = ctx.from?.id.toString();
-                    const username =
-                        ctx.from?.username || ctx.from?.first_name || "Unknown";
-                    if (!userId) {
-                        elizaLogger.warn(
-                            "Received message from a user without an ID."
-                        );
-                        return;
-                    }
-                    try {
-                        await getOrCreateRecommenderInBe(
-                            userId,
-                            username,
-                            this.backendToken,
-                            this.backend
-                        );
-                    } catch (error) {
-                        elizaLogger.error(
-                            "Error getting or creating recommender in backend",
-                            error
-                        );
-                    }
-                }
->>>>>>> 81d02732
 
                 await this.messageManager.handleMessage(ctx);
             } catch (error) {
@@ -137,9 +110,14 @@
                 // Don't try to reply if we've left the group or been kicked
                 if (error?.response?.error_code !== 403) {
                     try {
-                        await ctx.reply("An error occurred while processing your message.");
+                        await ctx.reply(
+                            "An error occurred while processing your message."
+                        );
                     } catch (replyError) {
-                        elizaLogger.error("Failed to send error message:", replyError);
+                        elizaLogger.error(
+                            "Failed to send error message:",
+                            replyError
+                        );
                     }
                 }
             }
